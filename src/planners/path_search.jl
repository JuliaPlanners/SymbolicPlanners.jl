## Utilities and solutions for path search algorithms ##
export PathSearchSolution

mutable struct PathNode{S<:State}
    id::UInt
    state::S
    path_cost::Float32
    parent_id::Union{UInt,Nothing}
    parent_action::Union{Term,Nothing}
end

PathNode(id, state::S, path_cost, parent_id, parent_action) where {S} =
    PathNode{S}(id, state, Float32(path_cost), parent_id, parent_action)
PathNode(id, state::S, path_cost) where {S} =
    PathNode{S}(id, state, Float32(path_cost), nothing, nothing)

function reconstruct(node_id::UInt, search_tree::Dict{UInt,PathNode{S}}) where S
    plan, traj = Term[], S[]
    while node_id in keys(search_tree)
        node = search_tree[node_id]
        pushfirst!(traj, node.state)
        if node.parent_id === nothing break end
        pushfirst!(plan, node.parent_action)
        node_id = node.parent_id
    end
    return plan, traj
end

"Solution type for search-based planners that produce fully ordered plans."
@auto_hash_equals mutable struct PathSearchSolution{
    S <: State, T
} <: OrderedSolution
    status::Symbol
    plan::Vector{Term}
    trajectory::Union{Vector{S},Nothing}
    expanded::Int
    search_tree::Union{Dict{UInt,PathNode{S}},Nothing}
    search_frontier::T
    search_order::Vector{UInt}
end

PathSearchSolution(status::Symbol, plan) =
    PathSearchSolution(status, convert(Vector{Term}, plan), nothing,
                       -1, nothing, nothing, UInt[])
PathSearchSolution(status::Symbol, plan, trajectory) =
    PathSearchSolution(status, convert(Vector{Term}, plan), trajectory,
                       -1, nothing, nothing, UInt[])

function Base.copy(sol::PathSearchSolution)
    plan = copy(sol.plan)
    trajectory = isnothing(sol.trajectory) ? nothing : copy(sol.trajectory)
    search_tree = isnothing(sol.search_tree) ? nothing : copy(sol.search_tree)
    search_frontier = isnothing(sol.search_frontier) ? nothing : copy(sol.search_frontier)
    search_order = copy(sol.search_order)
    return PathSearchSolution(sol.status, plan, trajectory, sol.expanded,
                              search_tree, search_frontier, search_order)
end

Base.iterate(sol::PathSearchSolution) = iterate(sol.plan)
Base.iterate(sol::PathSearchSolution, istate) = iterate(sol.plan, istate)
Base.getindex(sol::PathSearchSolution, i::Int) = getindex(sol.plan, i)
Base.length(sol::PathSearchSolution) = length(sol.plan)

<<<<<<< HEAD

"Solution type for search-based planners that produce fully ordered plans."
mutable struct BiPathSearchSolution{S<:State,T} <: OrderedSolution
    status::Symbol
    plan::Vector{Term}
    trajectory::Union{Vector{S},Nothing}
    expanded::Int
    f_search_tree::Union{Dict{UInt,PathNode{S}},Nothing}
    f_frontier::T
    f_expanded::Int
    f_trajectory::Union{Vector{S},Nothing}
    b_search_tree::Union{Dict{UInt,PathNode{S}},Nothing}
    b_frontier::T
    b_expanded::Int
    b_trajectory::Union{Vector{S},Nothing}
end

BiPathSearchSolution(status::Symbol, plan) =
    BiPathSearchSolution(status, plan, nothing, -1, nothing, nothing, -1, nothing, nothing, nothing, -1, nothing)
BiPathSearchSolution(status::Symbol, plan, trajectory) =
    BiPathSearchSolution(status, plan, trajectory, -1, nothing, nothing, -1, nothing, nothing, nothing, -1, nothing)

Base.iterate(sol::BiPathSearchSolution) = iterate(sol.plan)
Base.iterate(sol::BiPathSearchSolution, istate) = iterate(sol.plan, istate)
Base.getindex(sol::BiPathSearchSolution, i::Int) = getindex(sol.plan, i)
Base.length(sol::BiPathSearchSolution) = length(sol.plan)
=======
get_action(sol::PathSearchSolution, t::Int) = sol.plan[t]

function get_action(sol::PathSearchSolution, state::State)
    idx = findfirst(==(state), sol.trajectory)
    if isnothing(idx) || idx == length(sol.trajectory)
        return missing
    else
        return sol.plan[idx]
    end
end

function get_action(sol::PathSearchSolution, t::Int, state::State)
    return isnothing(sol.trajectory) ?
        get_action(sol, t) : get_action(sol, state)
end

best_action(sol::PathSearchSolution, state::State) = get_action(sol, state)
rand_action(sol::PathSearchSolution, state::State) = get_action(sol, state)

function get_action_probs(sol::PathSearchSolution, state::State)
    act = get_action(sol, state)
    return ismissing(act) ? Dict() : Dict(act => 1.0)
end
>>>>>>> 120c957d
<|MERGE_RESOLUTION|>--- conflicted
+++ resolved
@@ -61,9 +61,33 @@
 Base.getindex(sol::PathSearchSolution, i::Int) = getindex(sol.plan, i)
 Base.length(sol::PathSearchSolution) = length(sol.plan)
 
-<<<<<<< HEAD
+get_action(sol::PathSearchSolution, t::Int) = sol.plan[t]
 
-"Solution type for search-based planners that produce fully ordered plans."
+function get_action(sol::PathSearchSolution, state::State)
+    idx = findfirst(==(state), sol.trajectory)
+    if isnothing(idx) || idx == length(sol.trajectory)
+        return missing
+    else
+        return sol.plan[idx]
+    end
+end
+
+function get_action(sol::PathSearchSolution, t::Int, state::State)
+    return isnothing(sol.trajectory) ?
+        get_action(sol, t) : get_action(sol, state)
+end
+
+best_action(sol::PathSearchSolution, state::State) = get_action(sol, state)
+rand_action(sol::PathSearchSolution, state::State) = get_action(sol, state)
+
+function get_action_probs(sol::PathSearchSolution, state::State)
+    act = get_action(sol, state)
+    return ismissing(act) ? Dict() : Dict(act => 1.0)
+end
+
+"""
+Solution type for search-based planners that produce fully ordered plans.
+"""
 mutable struct BiPathSearchSolution{S<:State,T} <: OrderedSolution
     status::Symbol
     plan::Vector{Term}
@@ -87,29 +111,4 @@
 Base.iterate(sol::BiPathSearchSolution) = iterate(sol.plan)
 Base.iterate(sol::BiPathSearchSolution, istate) = iterate(sol.plan, istate)
 Base.getindex(sol::BiPathSearchSolution, i::Int) = getindex(sol.plan, i)
-Base.length(sol::BiPathSearchSolution) = length(sol.plan)
-=======
-get_action(sol::PathSearchSolution, t::Int) = sol.plan[t]
-
-function get_action(sol::PathSearchSolution, state::State)
-    idx = findfirst(==(state), sol.trajectory)
-    if isnothing(idx) || idx == length(sol.trajectory)
-        return missing
-    else
-        return sol.plan[idx]
-    end
-end
-
-function get_action(sol::PathSearchSolution, t::Int, state::State)
-    return isnothing(sol.trajectory) ?
-        get_action(sol, t) : get_action(sol, state)
-end
-
-best_action(sol::PathSearchSolution, state::State) = get_action(sol, state)
-rand_action(sol::PathSearchSolution, state::State) = get_action(sol, state)
-
-function get_action_probs(sol::PathSearchSolution, state::State)
-    act = get_action(sol, state)
-    return ismissing(act) ? Dict() : Dict(act => 1.0)
-end
->>>>>>> 120c957d
+Base.length(sol::BiPathSearchSolution) = length(sol.plan)